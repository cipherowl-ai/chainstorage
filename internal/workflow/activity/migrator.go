--- conflicted
+++ resolved
@@ -284,7 +284,6 @@
 		zap.Uint64("endHeight", request.EndHeight),
 		zap.Uint64("totalHeights", request.EndHeight-request.StartHeight),
 		zap.Int("parallelism", parallelism))
-<<<<<<< HEAD
 
 	// Use parallel batch processing similar to event migration
 	return a.migrateBlocksBatch(ctx, logger, data, request, request.StartHeight, request.EndHeight-1, parallelism)
@@ -373,95 +372,6 @@
 		batchEnd := currentHeight + miniBatchSize - 1
 		if batchEnd > endHeight {
 			batchEnd = endHeight
-=======
-
-	// Use parallel batch processing similar to event migration
-	return a.migrateBlocksBatch(ctx, logger, data, request, request.StartHeight, request.EndHeight-1, parallelism)
-}
-
-// migrateBlocksBatch processes a batch of blocks with parallelism, similar to event migration approach
-func (a *Migrator) migrateBlocksBatch(ctx context.Context, logger *zap.Logger, data *MigrationData, request *MigratorRequest, startHeight, endHeight uint64, parallelism int) (int, error) {
-	batchStart := time.Now()
-	totalHeights := endHeight - startHeight + 1
-	if parallelism <= 0 {
-		parallelism = 1
-	}
-
-	// Create mini-batches sized to parallelism to minimize number of DB writes.
-	// ceil(totalHeights / parallelism)
-	miniBatchSize := (totalHeights + uint64(parallelism) - 1) / uint64(parallelism)
-
-	type batchResult struct {
-		startHeight       uint64
-		endHeight         uint64
-		blocks            []BlockWithCanonicalInfo
-		nonCanonicalCount int
-		err               error
-		fetchDuration     time.Duration
-	}
-
-	logger.Info("Starting parallel block migration",
-		zap.Uint64("startHeight", startHeight),
-		zap.Uint64("endHeight", endHeight),
-		zap.Uint64("totalHeights", totalHeights),
-		zap.Uint64("miniBatchSize", miniBatchSize),
-		zap.Int("parallelism", parallelism))
-
-	inputChannel := make(chan heightRange, parallelism*2)
-	resultChannel := make(chan batchResult, parallelism*2)
-
-	// Start parallel workers
-	for i := 0; i < parallelism; i++ {
-		go func(workerID int) {
-			for heightRange := range inputChannel {
-				workerStart := time.Now()
-				allBlocks := []BlockWithCanonicalInfo{}
-				totalNonCanonical := 0
-
-				// Fetch all blocks in this height range (parallel DynamoDB queries)
-				for height := heightRange.start; height <= heightRange.end; height++ {
-					blockPid := fmt.Sprintf("%d-%d", request.Tag, height)
-
-					// Get ALL blocks at this height (canonical + non-canonical) in one DynamoDB query
-					blocksAtHeight, err := a.getAllBlocksAtHeight(ctx, data, blockPid)
-					if err != nil {
-						if !errors.Is(err, storage.ErrItemNotFound) {
-							resultChannel <- batchResult{
-								startHeight: heightRange.start,
-								endHeight:   heightRange.end,
-								err:         xerrors.Errorf("failed to get blocks at height %d: %w", height, err),
-							}
-							return
-						}
-						// No blocks at this height, continue
-						continue
-					}
-
-					// Collect all blocks with canonical info for later sorting
-					for _, blockWithInfo := range blocksAtHeight {
-						allBlocks = append(allBlocks, blockWithInfo)
-						if !blockWithInfo.IsCanonical {
-							totalNonCanonical++
-						}
-					}
-				}
-
-				resultChannel <- batchResult{
-					startHeight:       heightRange.start,
-					endHeight:         heightRange.end,
-					blocks:            allBlocks,
-					nonCanonicalCount: totalNonCanonical,
-					fetchDuration:     time.Since(workerStart),
-				}
-			}
-		}(i)
-	}
-
-	// Generate work items
-	for currentHeight := startHeight; currentHeight <= endHeight; {
-		batchEnd := currentHeight + miniBatchSize - 1
-		if batchEnd > endHeight {
-			batchEnd = endHeight
 		}
 		inputChannel <- heightRange{start: currentHeight, end: batchEnd}
 		currentHeight = batchEnd + 1
@@ -510,22 +420,9 @@
 				"fetched blocks: batch=%d/%d (%.1f%%), collected=%d blocks",
 				processedBatches, totalBatches, percentage, len(allBlocksWithInfo),
 			))
->>>>>>> 1a5b0e05
-		}
-		inputChannel <- heightRange{start: currentHeight, end: batchEnd}
-		currentHeight = batchEnd + 1
-	}
-	close(inputChannel)
-
-<<<<<<< HEAD
-	// Collect all results first (parallel fetch phase)
-	totalBatches := int((totalHeights + miniBatchSize - 1) / miniBatchSize)
-	totalNonCanonicalBlocks := 0
-	processedBatches := 0
-	allBlocksWithInfo := []BlockWithCanonicalInfo{}
-
-	logger.Info("Collecting parallel fetch results", zap.Int("totalBatches", totalBatches))
-=======
+		}
+	}
+
 	// Handle empty result case
 	if len(allBlocksWithInfo) == 0 {
 		logger.Info("No blocks found in range, migration complete",
@@ -620,171 +517,6 @@
 
 	return len(allBlocksWithInfo), nil
 }
->>>>>>> 1a5b0e05
-
-	for i := 0; i < totalBatches; i++ {
-		result := <-resultChannel
-		processedBatches++
-
-		if result.err != nil {
-			logger.Error("Block migration batch failed",
-				zap.Uint64("startHeight", result.startHeight),
-				zap.Uint64("endHeight", result.endHeight),
-				zap.Error(result.err))
-			return 0, result.err
-		}
-
-		// Collect all blocks for sorting
-		allBlocksWithInfo = append(allBlocksWithInfo, result.blocks...)
-		totalNonCanonicalBlocks += result.nonCanonicalCount
-
-		// Progress logging
-		if processedBatches%5 == 0 || processedBatches == totalBatches {
-			percentage := float64(processedBatches) / float64(totalBatches) * 100
-			logger.Info("Fetch progress",
-				zap.Int("processedBatches", processedBatches),
-				zap.Int("totalBatches", totalBatches),
-				zap.Float64("percentage", percentage),
-				zap.Int("blocksCollected", len(allBlocksWithInfo)),
-				zap.Duration("batchDuration", result.fetchDuration))
-		}
-
-		// Heartbeat for Temporal UI
-		if processedBatches%10 == 0 {
-			percentage := float64(processedBatches) / float64(totalBatches) * 100
-			activity.RecordHeartbeat(ctx, fmt.Sprintf(
-				"fetched blocks: batch=%d/%d (%.1f%%), collected=%d blocks",
-				processedBatches, totalBatches, percentage, len(allBlocksWithInfo),
-			))
-		}
-	}
-
-	// Handle empty result case
-	if len(allBlocksWithInfo) == 0 {
-		logger.Info("No blocks found in range, migration complete",
-			zap.Uint64("startHeight", startHeight),
-			zap.Uint64("endHeight", endHeight))
-		return 0, nil
-	}
-
-	logger.Info("Parallel fetch completed, starting sort and persist phase",
-		zap.Int("totalBlocks", len(allBlocksWithInfo)),
-		zap.Int("totalNonCanonicalBlocks", totalNonCanonicalBlocks))
-
-	// Check if there are any reorgs in this batch (multiple blocks at same height)
-	hasReorgs := false
-	heightCounts := make(map[uint64]int)
-	for _, block := range allBlocksWithInfo {
-		heightCounts[block.Height]++
-		if heightCounts[block.Height] > 1 {
-			hasReorgs = true
-		}
-	}
-
-	if len(allBlocksWithInfo) > 0 {
-		sortStart := time.Now()
-
-		// Always sort by height first, then non-canonical before canonical
-		sort.Slice(allBlocksWithInfo, func(i, j int) bool {
-			if allBlocksWithInfo[i].Height != allBlocksWithInfo[j].Height {
-				return allBlocksWithInfo[i].Height < allBlocksWithInfo[j].Height
-			}
-			// For same height, non-canonical before canonical
-			return !allBlocksWithInfo[i].IsCanonical && allBlocksWithInfo[j].IsCanonical
-		})
-
-		sortDuration := time.Since(sortStart)
-		logger.Info("Blocks sorted",
-			zap.Int("totalBlocks", len(allBlocksWithInfo)),
-			zap.Bool("hasReorgs", hasReorgs),
-			zap.Duration("sortDuration", sortDuration))
-
-		// Get the last block before our range for chain validation
-		var lastBlock *api.BlockMetadata
-		if startHeight > 0 {
-			prevHeight := startHeight - 1
-			prevBlock, err := data.DestStorage.GetBlockByHeight(ctx, request.Tag, prevHeight)
-			if err == nil {
-				lastBlock = prevBlock
-				logger.Debug("Found previous block for chain validation",
-					zap.Uint64("prevHeight", prevHeight),
-					zap.String("prevHash", prevBlock.Hash))
-			} else {
-				logger.Debug("No previous block found, proceeding without chain validation",
-					zap.Uint64("startHeight", startHeight))
-			}
-		}
-
-		persistStart := time.Now()
-		blocksPersistedCount := 0
-
-		if !hasReorgs {
-			// FAST PATH: No reorgs, can bulk persist with chain validation
-			logger.Info("No reorgs detected, using fast bulk persist")
-
-			allBlocks := make([]*api.BlockMetadata, len(allBlocksWithInfo))
-			for i, blockWithInfo := range allBlocksWithInfo {
-				allBlocks[i] = blockWithInfo.BlockMetadata
-			}
-
-			err := data.DestStorage.PersistBlockMetas(ctx, false, allBlocks, lastBlock)
-			if err != nil {
-				logger.Error("Failed to bulk persist blocks",
-					zap.Error(err),
-					zap.Int("blockCount", len(allBlocks)))
-				return 0, xerrors.Errorf("failed to bulk persist blocks: %w", err)
-			}
-			blocksPersistedCount = len(allBlocks)
-
-		} else {
-			// SLOW PATH: Has reorgs, persist one by one without chain validation
-			logger.Info("Reorgs detected, persisting blocks one by one")
-
-			for i, blockWithInfo := range allBlocksWithInfo {
-				err := data.DestStorage.PersistBlockMetas(ctx, false,
-					[]*api.BlockMetadata{blockWithInfo.BlockMetadata}, nil)
-				if err != nil {
-					logger.Error("Failed to persist block",
-						zap.Uint64("height", blockWithInfo.Height),
-						zap.String("hash", blockWithInfo.Hash),
-						zap.Bool("canonical", blockWithInfo.IsCanonical),
-						zap.Error(err))
-					return blocksPersistedCount, xerrors.Errorf("failed to persist block: %w", err)
-				}
-				blocksPersistedCount++
-
-				// Heartbeat more frequently during slow path
-				if i%50 == 0 {
-					activity.RecordHeartbeat(ctx, fmt.Sprintf(
-						"Persisting blocks with reorgs: %d/%d completed",
-						blocksPersistedCount, len(allBlocksWithInfo)))
-				}
-
-				// Log progress periodically
-				if blocksPersistedCount%100 == 0 {
-					logger.Debug("Progress update",
-						zap.Int("persisted", blocksPersistedCount),
-						zap.Int("total", len(allBlocksWithInfo)))
-				}
-			}
-		}
-
-		persistDuration := time.Since(persistStart)
-
-		logger.Info("Block persistence completed",
-			zap.Int("totalBlocks", blocksPersistedCount),
-			zap.Duration("persistDuration", persistDuration))
-	}
-
-	totalDuration := time.Since(batchStart)
-	logger.Info("Parallel block metadata migration completed",
-		zap.Int("totalBlocksMigrated", len(allBlocksWithInfo)),
-		zap.Int("totalNonCanonicalBlocks", totalNonCanonicalBlocks),
-		zap.Duration("totalDuration", totalDuration),
-		zap.Float64("avgSecondsPerHeight", totalDuration.Seconds()/float64(totalHeights)))
-
-	return len(allBlocksWithInfo), nil
-}
 
 // BlockWithCanonicalInfo wraps BlockMetadata with canonical information
 type BlockWithCanonicalInfo struct {
@@ -830,11 +562,7 @@
 	// Use a map to deduplicate blocks with the same hash
 	// Keep the canonical entry if there are duplicates
 	blockMap := make(map[string]BlockWithCanonicalInfo)
-<<<<<<< HEAD
-
-=======
-	
->>>>>>> 1a5b0e05
+
 	for _, item := range result.Items {
 		var blockEntry dynamodb_model.BlockMetaDataDDBEntry
 		err := dynamodbattribute.UnmarshalMap(item, &blockEntry)
@@ -849,11 +577,7 @@
 			BlockMetadata: dynamodb_model.BlockMetadataToProto(&blockEntry),
 			IsCanonical:   isCanonical,
 		}
-<<<<<<< HEAD
-
-=======
-		
->>>>>>> 1a5b0e05
+
 		// Deduplicate: if we already have this block hash, keep the canonical one
 		existing, exists := blockMap[blockEntry.Hash]
 		if !exists {
@@ -863,11 +587,7 @@
 			blockMap[blockEntry.Hash] = blockWithInfo
 		}
 	}
-<<<<<<< HEAD
-
-=======
-	
->>>>>>> 1a5b0e05
+
 	// Convert map to slice
 	allBlocks := make([]BlockWithCanonicalInfo, 0, len(blockMap))
 	for _, block := range blockMap {
@@ -1360,4 +1080,5 @@
 	ActivityGetLatestBlockHeight       = "activity.migrator.GetLatestBlockHeight"
 	ActivityGetLatestBlockFromPostgres = "activity.migrator.GetLatestBlockFromPostgres"
 	ActivityGetLatestEventFromPostgres = "activity.migrator.GetLatestEventFromPostgres"
-)+)
+```